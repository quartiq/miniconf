--- conflicted
+++ resolved
@@ -1,8 +1,4 @@
-<<<<<<< HEAD
-use miniconf::StringSet;
-=======
 use miniconf::{Error, Miniconf};
->>>>>>> 85ff89f3
 use serde::Deserialize;
 
 #[test]

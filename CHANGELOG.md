# Changelog
All notable changes to this project will be documented in this file.

The format is based on [Keep a Changelog](https://keepachangelog.com/en/1.0.0/),
and this project adheres to [Semantic Versioning](https://semver.org/spec/v2.0.0.html).

<<<<<<< HEAD

## [Unreleased](https://github.com/quartiq/miniconf/compare/v0.6.3...main)

### Added
* New `get` and `list` commands are exposed under the Miniconf prefix to allow host software to
  discover and query current device settings.
* Python client updated to deprecate `command` in favor of `set`


## [0.6.3](https://github.com/quartiq/miniconf/releases/tag/v0.6.3) - 2022-12-09
=======
## [Unreleased](https://github.com/quartiq/miniconf/compare/v0.6.3...HEAD)

* `miniconf::Option`'s `get_path()` and `set_path()` return `Err(Error::PathAbsent)`
  if `None`

## [0.6.3](https://github.com/quartiq/miniconf/compare/v0.6.2...v0.6.3) - 2022-12-09
>>>>>>> 22feaa79

* `Array` and `Option` are `repr(transparent)`
* Fixed documentation for `Array` and `Option`

## [0.6.2](https://github.com/quartiq/miniconf/compare/v0.6.1...v0.6.2) - 2022-11-09

* Renaming and reorganization of the the derive macro

## [0.6.1](https://github.com/quartiq/miniconf/compare/v0.6.0...v0.6.1) - 2022-11-04

* Documentation updates.

## [0.6.0](https://github.com/quartiq/miniconf/compare/v0.5.0...v0.6.0) - 2022-11-04

### Changed
* python module: don't emite whitespace in JSON to match serde-json-core (#92)
* `heapless::String` now implements `Miniconf` directly.
* Python client API is no longer retain by default. CLI is unchanged
* [breaking] Support for `#[derive(MiniconfAtomic)]` was removed.
* Fields in `#[derive(Miniconf)]` are now atomic by default. To recurse, users must
  annotate fields with `#[miniconf(defer)]`
* New `miniconf::Option` type has been added. Existing `Option` implementation has been changed to
  allow run-time nullability of values for more flexibility.
* New `miniconf::Array` type has been added, replacing the previous [T; N] implementation
* `Miniconf` implementation on most primitive types has been removed as it is no longer required.
* [breaking] The API has changed to be agnostic to usage (e.g. now referring to namespace paths and values
  instead of topics and settings). Functions in the `Miniconf` trait have been renamed.
* [breaking] Errors and the Metadata struct have beem marked `#[non_exhaustive]`
* [breaking] `metadata()`, `unchecked_iter_paths()`, `iter_paths()`, `next_path()` are
  all associated functions now.
* [breaking] Path iteration has been changed to move ownership of the iteration state into the iterator.
  And the path depth is now a const generic.
* [breaking] Path iteration will always return all paths regardless of potential runtime `miniconf::Option`
  or deferred `Option` being `None`.
* [breaking] `unchecked_iter_paths()` takes an optional iterator size to be used in `Iterator::size_hint()`.
* MQTT client now publishes responses with a quality of service of at-least-once to ensure
  transmission.
* MQTT client no longer uses correlation data to ignore local transmissions.

### Fixed
* Python device discovery now only discovers unique device identifiers. See [#97](https://github.com/quartiq/miniconf/issues/97)
* Python requests API updated to use a static response topic
* Python requests now have a timeout
* Generic trait bound requirements have been made more specific.


## [0.5.0] - 2022-05-12

### Changed
* **breaking** The Miniconf trait for iteration was renamed from `unchecked_iter()` and `iter()` to
  `unchecked_iter_settings()` and `iter_settings()` respectively to avoid issues with slice iteration
  name conflicts. See [#87](https://github.com/quartiq/miniconf/issues/87)

## [0.4.0] - 2022-05-11

### Added
* Added support for custom handling of settings updates.
* `Option` support added to enable run-time settings tree presence.

### Changed
* [breaking] MqttClient constructor now accepts initial settings values.
* Settings republish will no longer register as incoming configuration requests. See
  [#71](https://github.com/quartiq/miniconf/issues/71)
* [breaking] `into_iter()` and `unchecked_into_iter()` renamed to `iter()` and `unchecked_iter()`
  respectively to conform with standard conventions.

### Removed
* The client no longer resets the republish timeout when receiving messages.

## [0.3.0] - 2021-12-13

### Added
* Added key iteration
* Added support for retrieving serialized values via keys.
* Added APIs to the Miniconf trait for asynchronous iteration.
* Added publication of connectivity (alive) state to `<prefix>/alive` using MQTT will messages.
* Added automatic discovery of prefixes to CLI.
* Support for republishing settings after a predefined delay.

### Changed
* `miniconf::update()` replaced with `Miniconf::set()`, which is part of the trait and now
  directly available on structures.

## [0.2.0] - 2021-10-28

### Added
* Added support for generic maximum MQTT message size
* `derive_miniconf` added support for generic types

### Changed
* Updated minimq dependency to support ping TCP reconnection support

## [0.1.0] - 2021-08-11

Library initially released on crates.io

[0.5.0]: https://github.com/quartiq/miniconf/compare/v0.4.0...v0.5.0
[0.4.0]: https://github.com/quartiq/miniconf/compare/v0.3.0...v0.4.0
[0.3.0]: https://github.com/quartiq/miniconf/releases/tag/v0.3.0
[0.2.0]: https://github.com/quartiq/miniconf/releases/tag/v0.2.0
[0.1.0]: https://github.com/quartiq/miniconf/releases/tag/v0.1.0<|MERGE_RESOLUTION|>--- conflicted
+++ resolved
@@ -4,25 +4,20 @@
 The format is based on [Keep a Changelog](https://keepachangelog.com/en/1.0.0/),
 and this project adheres to [Semantic Versioning](https://semver.org/spec/v2.0.0.html).
 
-<<<<<<< HEAD
-
-## [Unreleased](https://github.com/quartiq/miniconf/compare/v0.6.3...main)
+## [Unreleased](https://github.com/quartiq/miniconf/compare/v0.6.3...HEAD)
 
 ### Added
 * New `get` and `list` commands are exposed under the Miniconf prefix to allow host software to
   discover and query current device settings.
 * Python client updated to deprecate `command` in favor of `set`
+* Python client now exposes `get()`, `set()`, and `list_paths()` APIs
 
-
-## [0.6.3](https://github.com/quartiq/miniconf/releases/tag/v0.6.3) - 2022-12-09
-=======
-## [Unreleased](https://github.com/quartiq/miniconf/compare/v0.6.3...HEAD)
-
+### Fixed
 * `miniconf::Option`'s `get_path()` and `set_path()` return `Err(Error::PathAbsent)`
   if `None`
 
+
 ## [0.6.3](https://github.com/quartiq/miniconf/compare/v0.6.2...v0.6.3) - 2022-12-09
->>>>>>> 22feaa79
 
 * `Array` and `Option` are `repr(transparent)`
 * Fixed documentation for `Array` and `Option`

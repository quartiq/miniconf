--- conflicted
+++ resolved
@@ -4,15 +4,19 @@
 The format is based on [Keep a Changelog](https://keepachangelog.com/en/1.0.0/),
 and this project adheres to [Semantic Versioning](https://semver.org/spec/v2.0.0.html).
 
+
+## [Unreleased](https://github.com/quartiq/miniconf/compare/v0.6.3...main)
+
+### Added
+* New `get` and `list` commands are exposed under the Miniconf prefix to allow host software to
+  discover and query current device settings.
+* Python client updated to deprecate `command` in favor of `set`
+
+
 ## [0.6.3](https://github.com/quartiq/miniconf/releases/tag/v0.6.3) - 2022-12-09
 
 * `Array` and `Option` are `repr(transparent)`
-<<<<<<< HEAD
-* New `query` and `list` commands are exposed under the Miniconf prefix to allow PC software to
-  discover and query current device settings.
-=======
 * Fixed documentation for `Array` and `Option`
->>>>>>> b60e8ec4
 
 ## [0.6.2](https://github.com/quartiq/miniconf/compare/v0.6.1...v0.6.2) - 2022-11-09
 

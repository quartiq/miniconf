--- conflicted
+++ resolved
@@ -7,11 +7,8 @@
 ## [Unreleased]
 
 ### Added
-<<<<<<< HEAD
 * Added support for custom handling of settings updates.
-=======
 * `Option` support added to enable run-time settings tree presence.
->>>>>>> 5a0afac2
 
 ### Changed
 * [breaking] MqttClient constructor now accepts initial settings values.

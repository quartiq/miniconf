# Changelog
All notable changes to this project will be documented in this file.

The format is based on [Keep a Changelog](https://keepachangelog.com/en/1.0.0/),
and this project adheres to [Semantic Versioning](https://semver.org/spec/v2.0.0.html).

## [Unreleased]

### Changed
* python module: don't emite whitespace in JSON to match serde-json-core (#92)
* `heapless::String` now implements `Miniconf` directly.
<<<<<<< HEAD
* [breaking] Support for `#[derive(MiniconfAtomic)]` was removed.
* Fields in `#[derive(Miniconf)]` are now (generally) atomic by default. To recurse, users must
  annotate fields with `#[miniconf(defer)]`
  - Arrays have an implied `#[miniconf(defer)]` attribute that can be disabled via a
   `#[miniconf(atomic)]` attribute.
* New `OptionalSetting` type has been added. Existing `Option` implementation has been changed to
  allow run-time nullability of settings for more flexibility.
* New `DeferredArray` type has been added, replacing the previous [T; N] implementation
* `Miniconf` implementation on most primitive types has been removed as it is no longer required.


### Fixed
* Python device discovery now only discovers unique device identifiers. See [#97](https://github.com/quartiq/miniconf/issues/97)
* Generic trait bound requirements have been made more specific.
=======
* Python client API is no longer retain by default. CLI is unchanged

### Fixed
* Python device discovery now only discovers unique device identifiers. See [#97](https://github.com/quartiq/miniconf/issues/97)
* Python requests API updated to use a static response topic
* Python requests now have a timeout
>>>>>>> 945ef455


## [0.5.0] - 2022-05-12

### Changed
* **breaking** The Miniconf trait for iteration was renamed from `unchecked_iter()` and `iter()` to
  `unchecked_iter_settings()` and `iter_settings()` respectively to avoid issues with slice iteration
  name conflicts. See [#87](https://github.com/quartiq/miniconf/issues/87)

## [0.4.0] - 2022-05-11

### Added
* Added support for custom handling of settings updates.
* `Option` support added to enable run-time settings tree presence.

### Changed
* [breaking] MqttClient constructor now accepts initial settings values.
* Settings republish will no longer register as incoming configuration requests. See
  [#71](https://github.com/quartiq/miniconf/issues/71)
* [breaking] `into_iter()` and `unchecked_into_iter()` renamed to `iter()` and `unchecked_iter()`
  respectively to conform with standard conventions.

### Removed
* The client no longer resets the republish timeout when receiving messages.

## [0.3.0] - 2021-12-13

### Added
* Added key iteration
* Added support for retrieving serialized values via keys.
* Added APIs to the Miniconf trait for asynchronous iteration.
* Added publication of connectivity (alive) state to `<prefix>/alive` using MQTT will messages.
* Added automatic discovery of prefixes to CLI.
* Support for republishing settings after a predefined delay.

### Changed
* `miniconf::update()` replaced with `Miniconf::set()`, which is part of the trait and now
  directly available on structures.

## [0.2.0] - 2021-10-28

### Added
* Added support for generic maximum MQTT message size
* `derive_miniconf` added support for generic types

### Changed
* Updated minimq dependency to support ping TCP reconnection support

## [0.1.0] - 2021-08-11

Library initially released on crates.io

[Unreleased]: https://github.com/quartiq/miniconf/compare/v0.5.0...HEAD
[0.5.0]: https://github.com/quartiq/miniconf/compare/v0.4.0...v0.5.0
[0.4.0]: https://github.com/quartiq/miniconf/compare/v0.3.0...v0.4.0
[0.3.0]: https://github.com/quartiq/miniconf/releases/tag/v0.3.0
[0.2.0]: https://github.com/quartiq/miniconf/releases/tag/v0.2.0
[0.1.0]: https://github.com/quartiq/miniconf/releases/tag/v0.1.0<|MERGE_RESOLUTION|>--- conflicted
+++ resolved
@@ -9,7 +9,7 @@
 ### Changed
 * python module: don't emite whitespace in JSON to match serde-json-core (#92)
 * `heapless::String` now implements `Miniconf` directly.
-<<<<<<< HEAD
+* Python client API is no longer retain by default. CLI is unchanged
 * [breaking] Support for `#[derive(MiniconfAtomic)]` was removed.
 * Fields in `#[derive(Miniconf)]` are now (generally) atomic by default. To recurse, users must
   annotate fields with `#[miniconf(defer)]`
@@ -20,18 +20,11 @@
 * New `DeferredArray` type has been added, replacing the previous [T; N] implementation
 * `Miniconf` implementation on most primitive types has been removed as it is no longer required.
 
-
-### Fixed
-* Python device discovery now only discovers unique device identifiers. See [#97](https://github.com/quartiq/miniconf/issues/97)
-* Generic trait bound requirements have been made more specific.
-=======
-* Python client API is no longer retain by default. CLI is unchanged
-
 ### Fixed
 * Python device discovery now only discovers unique device identifiers. See [#97](https://github.com/quartiq/miniconf/issues/97)
 * Python requests API updated to use a static response topic
 * Python requests now have a timeout
->>>>>>> 945ef455
+* Generic trait bound requirements have been made more specific.
 
 
 ## [0.5.0] - 2022-05-12

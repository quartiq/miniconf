--- conflicted
+++ resolved
@@ -7,16 +7,14 @@
 ## [Unreleased]
 
 ### Added
-<<<<<<< HEAD
 * Added support for custom handling of settings updates.
-=======
+
 ### Changed
 ### Removed
 
 ## [0.3.0] - 2021-12-13
 
 ### Added
->>>>>>> 04cab969
 * Added key iteration
 * Added support for retrieving serialized values via keys.
 * Added APIs to the Miniconf trait for asynchronous iteration.
@@ -27,11 +25,6 @@
 ### Changed
 * `miniconf::update()` replaced with `Miniconf::set()`, which is part of the trait and now
   directly available on structures.
-
-<<<<<<< HEAD
-### Removed
-=======
->>>>>>> 04cab969
 
 ## [0.2.0] - 2021-10-28
 

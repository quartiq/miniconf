--- conflicted
+++ resolved
@@ -7,19 +7,17 @@
 ## [Unreleased]
 
 ### Added
-<<<<<<< HEAD
 * Added support for custom handling of settings updates.
-=======
 * Added key iteration
 * Added support for retrieving serialized values via keys.
 * Added APIs to the Miniconf trait for asynchronous iteration.
 * Added publication of connectivity (alive) state to `<prefix>/alive` using MQTT will messages.
 * Added automatic discovery of prefixes to CLI.
->>>>>>> a3e161d8
 
 ### Changed
 * `miniconf::update()` replaced with `Miniconf::set()`, which is part of the trait and now
   directly available on structures.
+
 ### Removed
 
 ## [0.2.0] - 2021-10-28

--- conflicted
+++ resolved
@@ -8,14 +8,10 @@
 
 ### Changed
 * python module: don't emite whitespace in JSON to match serde-json-core (#92)
+* `heapless::String` now implements `Miniconf` directly.
 
-<<<<<<< HEAD
-### Added
-* `heapless::String` and `heapless::Vec` now implement `Miniconf` directly.
-=======
 ### Fixed
 * Python device discovery now only discovers unique device identifiers. See [#97](https://github.com/quartiq/miniconf/issues/97)
->>>>>>> 90eea767
 
 ## [0.5.0] - 2022-05-12
 

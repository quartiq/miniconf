# Changelog
All notable changes to this project will be documented in this file.

The format is based on [Keep a Changelog](https://keepachangelog.com/en/1.0.0/),
and this project adheres to [Semantic Versioning](https://semver.org/spec/v2.0.0.html).

## [Unreleased]

### Added
* Added support for custom handling of settings updates.
* `Option` support added to enable run-time settings tree presence.

### Changed
* [breaking] MqttClient constructor now accepts initial settings values.
<<<<<<< HEAD
* Settings republish will no longer register as incoming configuration requests. See
  [#71](https://github.com/quartiq/miniconf/issues/71)
=======
* [breaking] `into_iter()` and `unchecked_into_iter()` renamed to `iter()` and `unchecked_iter()`
  respectively to conform with standard conventions.
>>>>>>> 1678788b

### Removed
* The client no longer resets the republish timeout when receiving messages.

## [0.3.0] - 2021-12-13

### Added
* Added key iteration
* Added support for retrieving serialized values via keys.
* Added APIs to the Miniconf trait for asynchronous iteration.
* Added publication of connectivity (alive) state to `<prefix>/alive` using MQTT will messages.
* Added automatic discovery of prefixes to CLI.
* Support for republishing settings after a predefined delay.

### Changed
* `miniconf::update()` replaced with `Miniconf::set()`, which is part of the trait and now
  directly available on structures.

## [0.2.0] - 2021-10-28

### Added
* Added support for generic maximum MQTT message size
* `derive_miniconf` added support for generic types

### Changed
* Updated minimq dependency to support ping TCP reconnection support

## [0.1.0] - 2021-08-11

Library initially released on crates.io

[Unreleased]: https://github.com/quartiq/miniconf/compare/v0.3.0...HEAD
[0.3.0]: https://github.com/quartiq/miniconf/releases/tag/v0.3.0
[0.2.0]: https://github.com/quartiq/miniconf/releases/tag/v0.2.0
[0.1.0]: https://github.com/quartiq/miniconf/releases/tag/v0.1.0<|MERGE_RESOLUTION|>--- conflicted
+++ resolved
@@ -12,13 +12,10 @@
 
 ### Changed
 * [breaking] MqttClient constructor now accepts initial settings values.
-<<<<<<< HEAD
 * Settings republish will no longer register as incoming configuration requests. See
   [#71](https://github.com/quartiq/miniconf/issues/71)
-=======
 * [breaking] `into_iter()` and `unchecked_into_iter()` renamed to `iter()` and `unchecked_iter()`
   respectively to conform with standard conventions.
->>>>>>> 1678788b
 
 ### Removed
 * The client no longer resets the republish timeout when receiving messages.

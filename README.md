--- conflicted
+++ resolved
@@ -13,15 +13,7 @@
 to quickly being up a telemetry and control interface with minimal implementation in the end-user
 application.
 
-<<<<<<< HEAD
-MiniConf provides a `StringSet` derive macro for creating a settings structure, e.g.:
-=======
-In order to support synchronization primitives, MiniConf distinguishes between "active" and "staged"
-settings. After configuring a settings value, it does not take effect until the staged settings are
-committed. This allows for multiple settings to be updated simultaneously.
-
 MiniConf provides a `Miniconf` derive macro for creating a settings structure, e.g.:
->>>>>>> 85ff89f3
 ```rust
 use miniconf::Miniconf;
 
@@ -67,7 +59,7 @@
 ```
 
 Settings may only be updated at the terminal node. That is, you cannot configure
-`<device-id>/settings/internal` directly. If this is desired, instead derive `StringSetAtomic`.
+`<device-id>/settings/internal` directly. If this is desired, instead derive `MiniconfAtomic`.
 
 If `MySettings` is the root settings structure, we can set the `inner` value to 3.14 by sending the
 following message over MQTT:

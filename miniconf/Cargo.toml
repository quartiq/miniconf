--- conflicted
+++ resolved
@@ -1,13 +1,8 @@
 [package]
 name = "miniconf"
 # Sync all crate versions and the py client
-<<<<<<< HEAD
-version = "0.10.0"
+version = "0.10.1"
 authors = ["James Irwin <irwineffect@gmail.com>", "Ryan Summers <ryan.summers@vertigo-designs.com>", "Robert Jördens <rj@quartiq.de>"]
-=======
-version = "0.10.1"
-authors = ["James Irwin <irwineffect@gmail.com>", "Ryan Summers <ryan.summers@vertigo-designs.com", "Robert Jördens <rj@quartiq.de>"]
->>>>>>> b0804efc
 edition = "2021"
 license = "MIT"
 description = "Serialize/deserialize/access  Inspect serde namespaces by path"

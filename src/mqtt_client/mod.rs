use serde_json_core::heapless::{String, Vec};

use crate::Miniconf;
use minimq::{
    embedded_nal::{IpAddr, TcpClientStack},
    embedded_time,
    types::{SubscriptionOptions, TopicFilter},
    Publication, QoS, Retain,
};

use core::fmt::Write;

// The maximum topic length of any settings path.
const MAX_TOPIC_LENGTH: usize = 128;

// The keepalive interval to use for MQTT in seconds.
const KEEPALIVE_INTERVAL_SECONDS: u16 = 60;

// The maximum recursive depth of a settings structure.
const MAX_RECURSION_DEPTH: usize = 8;

// The delay after not receiving messages after initial connection that settings will be
// republished.
const REPUBLISH_TIMEOUT_SECONDS: u32 = 2;

type MiniconfIter<M> = crate::MiniconfIter<M, MAX_RECURSION_DEPTH, MAX_TOPIC_LENGTH>;

mod sm {
    use minimq::embedded_time::{self, duration::Extensions, Instant};
    use smlang::statemachine;

    statemachine! {
        transitions: {
            *Initial + Connected = ConnectedToBroker,
            ConnectedToBroker + IndicatedLife = PendingSubscribe,

            // After initial subscriptions, we start a timeout to republish all settings.
            PendingSubscribe + Subscribed / start_republish_timeout = PendingRepublish,

            // Settings republish can be completed any time after subscription.
            PendingRepublish + StartRepublish / start_republish = RepublishingSettings,
            RepublishingSettings + StartRepublish / start_republish = RepublishingSettings,
            Active + StartRepublish / start_republish = RepublishingSettings,

            // After republishing settings, we are in an idle "active" state.
            RepublishingSettings + Complete = Active,

            // All states transition back to `initial` on reset.
            _ + Reset = Initial,
        }
    }

    pub struct Context<C: embedded_time::Clock, M: super::Miniconf + ?Sized> {
        clock: C,
        timeout: Option<Instant<C>>,
        pub republish_state: super::MiniconfIter<M>,
    }

    impl<C: embedded_time::Clock, M: super::Miniconf> Context<C, M> {
        pub fn new(clock: C) -> Self {
            Self {
                clock,
                timeout: None,
                republish_state: Default::default(),
            }
        }

        pub fn republish_has_timed_out(&self) -> bool {
            if let Some(timeout) = self.timeout {
                self.clock.try_now().unwrap() > timeout
            } else {
                false
            }
        }
    }

    impl<C: embedded_time::Clock, M: super::Miniconf> StateMachineContext for Context<C, M> {
        fn start_republish_timeout(&mut self) {
            self.timeout.replace(
                self.clock.try_now().unwrap() + super::REPUBLISH_TIMEOUT_SECONDS.seconds(),
            );
        }

        fn start_republish(&mut self) {
            self.republish_state = Default::default();
        }
    }
}

enum Command<'a> {
    List,
    Get { path: &'a str },
    Set { path: &'a str, value: &'a [u8] },
}

impl<'a> Command<'a> {
    fn from_message(topic: &'a str, value: &'a [u8]) -> Result<Self, ()> {
        let path = topic.strip_prefix('/').unwrap_or(topic);
        let parsed = path
            .split_once('/')
            .map(|(head, tail)| (head, Some(tail)))
            .unwrap_or((path, None));

        let command = match parsed {
            ("list", None) => Command::List,
            ("settings", Some(path)) => {
                if value.is_empty() {
                    Command::Get { path }
                } else {
                    Command::Set { path, value }
                }
            }
            _ => return Err(()),
        };

        Ok(command)
    }
}

/// MQTT settings interface.
///
/// # Design
/// The MQTT client places the [Miniconf] paths `<path>` at the MQTT `<prefix>/settings/<path>` topic,
/// where `<prefix>` is provided in the client constructor.
///
/// It publishes its alive-ness as a `1` to `<prefix>/alive` and sets a will to publish `0` there when
/// it is disconnected.
///
/// # Limitations
/// The MQTT client logs failures to subscribe to the settings topic, but does not re-attempt to
/// connect to it when errors occur.
///
/// The client only supports paths up to 128 byte length and maximum depth of 8.
/// Keepalive interval and re-publication timeout are fixed to 60 and 2 seconds respectively.
///
/// # Example
/// ```
/// use miniconf::{MqttClient, Miniconf};
///
/// #[derive(Miniconf, Clone, Default)]
/// struct Settings {
///     foo: bool,
/// }
///
/// let mut client: MqttClient<Settings, _, _, 256> = MqttClient::new(
///     std_embedded_nal::Stack::default(),
///     "",  // client_id auto-assign
///     "quartiq/application/12345",  // prefix
///     "127.0.0.1".parse().unwrap(),
///     std_embedded_time::StandardClock::default(),
///     Settings::default(),
/// )
/// .unwrap();
///
/// client.handled_update(|path, old_settings, new_settings| {
///     if new_settings.foo {
///         return Err("Foo!");
///     }
///     *old_settings = new_settings.clone();
///     Ok(())
/// }).unwrap();
/// ```
pub struct MqttClient<Settings, Stack, Clock, const MESSAGE_SIZE: usize>
where
    Settings: Miniconf + Clone,
    Stack: TcpClientStack,
    Clock: embedded_time::Clock,
{
    mqtt: minimq::Minimq<Stack, Clock, MESSAGE_SIZE, 1>,
    settings: Settings,
    state: sm::StateMachine<sm::Context<Clock, Settings>>,
    prefix: String<MAX_TOPIC_LENGTH>,
    listing_state: Option<MiniconfIter<Settings>>,
    properties_cache: Option<Vec<u8, MESSAGE_SIZE>>,
    pending_response: Option<Response<32>>,
}

impl<Settings, Stack, Clock, const MESSAGE_SIZE: usize>
    MqttClient<Settings, Stack, Clock, MESSAGE_SIZE>
where
    Settings: Miniconf + Clone,
    Stack: TcpClientStack,
    Clock: embedded_time::Clock + Clone,
{
    /// Construct a new MQTT settings interface.
    ///
    /// # Args
    /// * `stack` - The network stack to use for communication.
    /// * `client_id` - The ID of the MQTT client. May be an empty string for auto-assigning.
    /// * `prefix` - The MQTT device prefix to use for this device.
    /// * `broker` - The IP address of the MQTT broker to use.
    /// * `clock` - The clock for managing the MQTT connection.
    /// * `settings` - The initial settings values.
    pub fn new(
        stack: Stack,
        client_id: &str,
        prefix: &str,
        broker: IpAddr,
        clock: Clock,
        settings: Settings,
    ) -> Result<Self, minimq::Error<Stack::Error>> {
        let mut mqtt = minimq::Minimq::new(broker, client_id, stack, clock.clone())?;

        // Note(unwrap): The client was just created, so it's valid to set a keepalive interval
        // now, since we're not yet connected to the broker.
        mqtt.client()
            .set_keepalive_interval(KEEPALIVE_INTERVAL_SECONDS)
            .unwrap();

        // Configure a will so that we can indicate whether or not we are connected.
        let mut connection_topic: String<MAX_TOPIC_LENGTH> = String::from(prefix);
        connection_topic.push_str("/alive").unwrap();
        mqtt.client()
            .set_will(
                &connection_topic,
                "0".as_bytes(),
                QoS::AtMostOnce,
                Retain::Retained,
                &[],
            )
            .unwrap();

        let mut settings_prefix: String<MAX_TOPIC_LENGTH> = String::from(prefix);
        settings_prefix.push_str("/settings").unwrap();

        assert!(settings_prefix.len() + 1 + Settings::metadata().max_length <= MAX_TOPIC_LENGTH);

        Ok(Self {
            mqtt,
            state: sm::StateMachine::new(sm::Context::new(clock)),
            settings,
            prefix: String::from(prefix),
            listing_state: None,
            properties_cache: None,
            pending_response: None,
        })
    }

    fn handle_listing(&mut self) {
        let Some(ref mut iter) = &mut self.listing_state else {
            return;
        };

        let Some(ref props) = self.properties_cache else {
            return
        };

        let reply_props = minimq::types::Properties::DataBlock(props);

        while self.mqtt.client().can_publish(QoS::AtLeastOnce) {
            // Note(unwrap): Publishing should not fail because `can_publish()` was checked before
            // attempting this publish.
            let response: Response<MAX_TOPIC_LENGTH> = iter
                .next()
                .map(|path| Response::custom(ResponseCode::Continue, &path))
                .unwrap_or_else(Response::ok);

            let props = [minimq::Property::UserProperty(
                minimq::types::Utf8String("code"),
                minimq::types::Utf8String(response.code.as_ref()),
            )];

            self.mqtt
                .client()
                .publish(
                    // Note(unwrap): We already guaranteed that the reply properties have a response
                    // topic.
                    Publication::new(response.msg.as_bytes())
                        .reply(&reply_props)
                        .properties(&props)
                        .qos(QoS::AtLeastOnce)
                        .finish()
                        .unwrap(),
                )
                .unwrap();

            // If we're done with listing, bail out of the loop.
            if response.code != ResponseCode::Continue {
                self.listing_state.take();
                break;
            }
        }
    }

    fn handle_republish(&mut self) {
        if !self.mqtt.client().can_publish(QoS::AtMostOnce) {
            return;
        }

        let mut data = [0; MESSAGE_SIZE];
        for topic in &mut self.state.context_mut().republish_state {
            // Note: The topic may be absent at runtime (`miniconf::Option` or deferred `Option`).
            let len = match self.settings.get(&topic, &mut data) {
                Err(crate::Error::PathAbsent) => continue,
                Ok(len) => len,
                e => e.unwrap(),
            };

            let mut prefixed_topic: String<MAX_TOPIC_LENGTH> = String::new();
<<<<<<< HEAD
            prefixed_topic.push_str(&self.settings_prefix).unwrap();
            prefixed_topic.push('/').unwrap();
            prefixed_topic.push_str(&topic).unwrap();
=======
            write!(&mut prefixed_topic, "{}/settings/{}", &self.prefix, &topic).unwrap();
>>>>>>> 0d627d9d

            // Note(unwrap): This should not fail because `can_publish()` was checked before
            // attempting this publish.
            self.mqtt
                .client()
                .publish(
                    Publication::new(&data[..len])
                        .topic(&prefixed_topic)
                        .finish()
                        .unwrap(),
                )
                .unwrap();

            // If we can't publish any more messages, bail out now to prevent the iterator from
            // progressing. If we don't bail out now, we'd silently drop a setting.
            if !self.mqtt.client().can_publish(QoS::AtMostOnce) {
                return;
            }
        }

        // If we got here, we completed iterating over the topics and published them all.
        self.state.process_event(sm::Events::Complete).unwrap();
    }

    fn handle_subscription(&mut self) {
        log::info!("MQTT connected, subscribing to settings");

        // Note(unwrap): We construct a string with two more characters than the prefix
        // structure, so we are guaranteed to have space for storage.
        let mut settings_topic: String<MAX_TOPIC_LENGTH> = String::from(self.prefix.as_str());
        settings_topic.push_str("/#").unwrap();

        let topic_filter = TopicFilter::new(&settings_topic)
            .options(SubscriptionOptions::default().ignore_local_messages());

        if self.mqtt.client().subscribe(&[topic_filter], &[]).is_ok() {
            self.state.process_event(sm::Events::Subscribed).unwrap();
        }
    }

    fn handle_indicating_alive(&mut self) {
        // Publish a connection status message.
        let mut connection_topic: String<MAX_TOPIC_LENGTH> = String::from(self.prefix.as_str());
        connection_topic.push_str("/alive").unwrap();

        if self
            .mqtt
            .client()
            .publish(
                Publication::new("1".as_bytes())
                    .topic(&connection_topic)
                    .retain()
                    .finish()
                    .unwrap(),
            )
            .is_ok()
        {
            self.state.process_event(sm::Events::IndicatedLife).unwrap();
        }
    }

    /// Update the MQTT interface and service the network. Pass any settings changes to the handler
    /// supplied.
    ///
    /// # Args
    /// * `handler` - A closure called with updated settings that can be used to apply current
    ///   settings or validate the configuration. Arguments are (path, old_settings, new_settings).
    ///
    /// # Returns
    /// True if the settings changed. False otherwise.
    pub fn handled_update<F, E>(&mut self, handler: F) -> Result<bool, minimq::Error<Stack::Error>>
    where
        F: FnMut(&str, &mut Settings, &Settings) -> Result<(), E>,
        E: AsRef<str>,
    {
        if !self.mqtt.client().is_connected() {
            // Note(unwrap): It's always safe to reset.
            self.state.process_event(sm::Events::Reset).unwrap();
        }

        match *self.state.state() {
            sm::States::Initial => {
                if self.mqtt.client().is_connected() {
                    self.state.process_event(sm::Events::Connected).unwrap();
                }
            }
            sm::States::ConnectedToBroker => self.handle_indicating_alive(),
            sm::States::PendingSubscribe => self.handle_subscription(),
            sm::States::PendingRepublish => {
                if self.state.context().republish_has_timed_out() {
                    self.state
                        .process_event(sm::Events::StartRepublish)
                        .unwrap();
                }
            }
            sm::States::RepublishingSettings => self.handle_republish(),

            // Nothing to do in the active state.
            sm::States::Active => {}
        }

        self.handle_listing();

        self.handle_pending_response()?;

        // All states must handle MQTT traffic.
        self.handle_mqtt_traffic(handler)
    }

    fn handle_pending_response(&mut self) -> Result<(), minimq::Error<Stack::Error>> {
        // Try to publish any pending response.
        if !self.mqtt.client().can_publish(QoS::AtLeastOnce) {
            return Ok(());
        }

        let Some(response) = self.pending_response.take() else {
            return Ok(());
        };

        let Some(props) = self.properties_cache.as_ref() else {
            return Ok(());
        };

        let reply_props = minimq::types::Properties::DataBlock(props);

        let props = [minimq::Property::UserProperty(
            minimq::types::Utf8String("code"),
            minimq::types::Utf8String(response.code.as_ref()),
        )];

        let Ok(response) = minimq::Publication::new(response.msg.as_bytes())
                        .reply(&reply_props)
                        .properties(&props)
                        .qos(QoS::AtLeastOnce)
                        .finish() else {
            return Ok(());
        };

        self.mqtt.client().publish(response)?;

        Ok(())
    }

    fn handle_mqtt_traffic<F, E>(
        &mut self,
        mut handler: F,
    ) -> Result<bool, minimq::Error<Stack::Error>>
    where
        F: FnMut(&str, &mut Settings, &Settings) -> Result<(), E>,
        E: AsRef<str>,
    {
        let Self {
            ref mut settings,
            ref mut mqtt,
            prefix,
            ref mut listing_state,
            ref mut pending_response,
            ref mut properties_cache,
            ..
        } = self;

        let mut updated = false;
        match mqtt.poll(|client, topic, message, properties| {
            let Some(path) = topic.strip_prefix(prefix.as_str()) else {
                log::info!("Unexpected MQTT topic: {}", topic);
                return;
            };

            let Ok(command) = Command::from_message(path, message) else {
                log::info!("Unknown Miniconf command: {path}");
                return;
            };

            if pending_response.is_some() {
                log::warn!("There is still a response pending, ignoring inbound traffic");
                return;
            }

            let minimq::types::Properties::DataBlock(binary_props) = properties else {
                // Received properties are always serialized, so this path should never be
                // executed.
                unreachable!();
            };

            let mut data = [0u8; MESSAGE_SIZE];
            let response: Response<32> = match command {
                Command::List => {
                    if listing_state.is_none() {
                        if !properties
                            .into_iter()
                            .any(|prop| matches!(prop, Ok(minimq::Property::ResponseTopic(_))))
                        {
                            // If there's no response topic, there's no where we can publish the list.
                            // Ignore the request.
                            return;
                        }

                        // Note(unwrap): The vector is guaranteed to be as large as the largest MQTT
                        // message size, so the properties (which are a portion of the message) will
                        // always fit into it.
                        properties_cache.replace(Vec::from_slice(binary_props).unwrap());
                        listing_state.replace(Default::default());
                        return;
                    }

                    Response::error("Listing in progress")
                }

                Command::Get { path } => {
                    match settings.get(path, &mut data) {
                        Ok(len) => {
                            let mut topic: String<MAX_TOPIC_LENGTH> = String::new();

                            // Note(unwraps): We check that the string will fit during
                            // construction.
                            topic.push_str(prefix).unwrap();
                            topic.push_str("/settings/").unwrap();
                            topic.push_str(path).unwrap();

                            // Note(unwrap): This construction cannot fail because there's always a
                            // valid topic.
                            let message = minimq::Publication::new(&data[..len])
                                .reply(properties)
                                // Override the response topic with the path.
                                .topic(&topic)
                                .qos(QoS::AtLeastOnce)
                                .finish()
                                .unwrap();

                            if client.publish(message).is_err() {
                                Response::error("Can't publish")
                            } else {
                                Response::ok()
                            }
                        }
                        Err(err) => err.into(),
                    }
                }

                Command::Set { path, value } => {
                    let mut new_settings = settings.clone();
                    match new_settings.set(path, value) {
                        Ok(_) => {
                            updated = true;
                            handler(path, settings, &new_settings).into()
                        }
                        Err(err) => err.into(),
                    }
                }
            };

            let props = [minimq::Property::UserProperty(
                minimq::types::Utf8String("code"),
                minimq::types::Utf8String(response.code.as_ref()),
            )];

            let Ok(response_pub) = minimq::Publication::new(response.msg.as_bytes())
                            .reply(properties)
                            .properties(&props)
                            .qos(QoS::AtLeastOnce)
                            .finish() else {
                return;
            };

            // If we cannot publish the response yet (possibly because we just published something
            // that hasn't completed yet), cache the response for future transmission.
            if client.publish(response_pub).is_err() {
                // Note(unwrap): The vector is guaranteed to be as large as the largest MQTT
                // message size, so the properties (which are a portion of the message) will
                // always fit into it.
                properties_cache.replace(Vec::from_slice(binary_props).unwrap());
                pending_response.replace(response);
            }
        }) {
            Ok(_) => Ok(updated),
            Err(minimq::Error::SessionReset) => {
                log::warn!("Settings MQTT session reset");
                self.state.process_event(sm::Events::Reset).unwrap();
                Ok(false)
            }
            Err(other) => Err(other),
        }
    }

    /// Update the settings from the network stack without any specific handling.
    ///
    /// # Returns
    /// True if the settings changed. False otherwise
    pub fn update(&mut self) -> Result<bool, minimq::Error<Stack::Error>> {
        self.handled_update(|_, old, new| {
            *old = new.clone();
            Result::<(), &'static str>::Ok(())
        })
    }

    /// Get the current settings from miniconf.
    pub fn settings(&self) -> &Settings {
        &self.settings
    }

    /// Force republication of the current settings.
    ///
    /// # Note
    /// This is intended to be used if modification of a setting had side effects that affected
    /// another setting.
    pub fn force_republish(&mut self) {
        self.state.process_event(sm::Events::StartRepublish).ok();
    }
}

#[derive(PartialEq)]
enum ResponseCode {
    Ok,
    Continue,
    Error,
}

impl AsRef<str> for ResponseCode {
    fn as_ref(&self) -> &str {
        match self {
            ResponseCode::Ok => "Ok",
            ResponseCode::Continue => "Continue",
            ResponseCode::Error => "Error",
        }
    }
}

/// The payload of the MQTT response message to a settings update request.
struct Response<const N: usize> {
    code: ResponseCode,
    msg: String<N>,
}

impl<const N: usize> Response<N> {
    pub fn ok() -> Self {
        Self {
            msg: String::from("OK"),
            code: ResponseCode::Ok,
        }
    }

    /// Generate a custom response with any response code.
    ///
    /// # Args
    /// * `code` - The code to provide in the response.
    /// * `msg` - The message to provide in the response.
    pub fn custom(code: ResponseCode, message: &str) -> Self {
        // Truncate the provided message to ensure it fits within the heapless String.
        Self {
            code,
            msg: String::from(&message[..N.min(message.len())]),
        }
    }

    /// Generate an error response
    ///
    /// # Args
    /// * `message` - A message to provide in the response. Will be truncated to fit.
    pub fn error(message: &str) -> Self {
        Self::custom(ResponseCode::Error, message)
    }
}

impl<T, E: AsRef<str>, const N: usize> From<Result<T, E>> for Response<N> {
    fn from(result: Result<T, E>) -> Self {
        match result {
            Ok(_) => Response::ok(),

            Err(error) => {
                let mut msg = String::new();
                if msg.push_str(error.as_ref()).is_err() {
                    msg = String::from("Configuration Error");
                }

                Self {
                    code: ResponseCode::Error,
                    msg,
                }
            }
        }
    }
}

impl<const N: usize> From<crate::Error> for Response<N> {
    fn from(err: crate::Error) -> Self {
        let mut msg = String::new();
        if write!(&mut msg, "{:?}", err).is_err() {
            msg = String::from("Configuration Error");
        }

        Self {
            code: ResponseCode::Error,
            msg,
        }
    }
}<|MERGE_RESOLUTION|>--- conflicted
+++ resolved
@@ -297,13 +297,11 @@
             };
 
             let mut prefixed_topic: String<MAX_TOPIC_LENGTH> = String::new();
-<<<<<<< HEAD
-            prefixed_topic.push_str(&self.settings_prefix).unwrap();
-            prefixed_topic.push('/').unwrap();
-            prefixed_topic.push_str(&topic).unwrap();
-=======
-            write!(&mut prefixed_topic, "{}/settings/{}", &self.prefix, &topic).unwrap();
->>>>>>> 0d627d9d
+            prefixed_topic
+                .push_str(&self.prefix)
+                .and_then(|_| prefixed_topic.push_str("/settings/"))
+                .and_then(|_| prefixed_topic.push_str(&topic))
+                .unwrap();
 
             // Note(unwrap): This should not fail because `can_publish()` was checked before
             // attempting this publish.

/// MQTT-based Run-time Settings Client
///
/// # Design
/// The MQTT client places all settings paths behind a `<prefix>/settings/` path prefix, where
/// `<prefix>` is provided in the client constructor. This prefix is then stripped away to get the
/// settings path for [Miniconf].
///
/// ## Example
/// With an MQTT client prefix of `dt/sinara/stabilizer` and a settings path of `adc/0/gain`, the
/// full MQTT path would be `dt/sinara/stabilizer/settings/adc/0/gain`.
///
/// # Limitations
/// The MQTT client logs failures to subscribe to the settings topic, but does not re-attempt to
/// connect to it when errors occur.
///
/// Responses to settings updates are sent without quality-of-service guarantees, so there's no
/// guarantee that the requestee will be informed that settings have been applied.
///
/// The library only supports serialized settings up to 256 bytes currently.
use serde_json_core::heapless::String;

use minimq::embedded_nal::{IpAddr, TcpClientStack};

use super::messages::{MqttMessage, SettingsResponse};
use crate::Miniconf;
use log::info;
use minimq::embedded_time::Clock;

/// MQTT settings interface.
<<<<<<< HEAD
pub struct MqttClient<S, N, C>
where
    S: Miniconf + Default,
    N: TcpClientStack,
    C: Clock,
{
    default_response_topic: String<128>,
    mqtt: minimq::Minimq<N, C, 256>,
    settings: S,
=======
pub struct MqttClient<Settings, Stack, const MESSAGE_SIZE: usize>
where
    Settings: Miniconf + Default,
    Stack: TcpClientStack,
{
    default_response_topic: String<128>,
    mqtt: minimq::Minimq<Stack, MESSAGE_SIZE>,
    settings: Settings,
>>>>>>> 8da5961c
    subscribed: bool,
    settings_prefix: String<64>,
}

<<<<<<< HEAD
impl<S, N, C> MqttClient<S, N, C>
where
    S: Miniconf + Default,
    N: TcpClientStack,
    C: Clock,
=======
impl<Settings, Stack, const MESSAGE_SIZE: usize> MqttClient<Settings, Stack, MESSAGE_SIZE>
where
    Settings: Miniconf + Default,
    Stack: TcpClientStack,
>>>>>>> 8da5961c
{
    /// Construct a new MQTT settings interface.
    ///
    /// # Args
    /// * `stack` - The network stack to use for communication.
    /// * `client_id` - The ID of the MQTT client. May be an empty string for auto-assigning.
    /// * `prefix` - The MQTT device prefix to use for this device.
    /// * `broker` - The IP address of the MQTT broker to use.
    /// * `clock` - The clock for managing the MQTT connection.
    pub fn new(
        stack: Stack,
        client_id: &str,
        prefix: &str,
        broker: IpAddr,
<<<<<<< HEAD
        clock: C,
    ) -> Result<Self, minimq::Error<N::Error>> {
        let mqtt = minimq::Minimq::new(broker, client_id, stack, clock)?;
=======
    ) -> Result<Self, minimq::Error<Stack::Error>> {
        let mqtt = minimq::Minimq::new(broker, client_id, stack)?;
>>>>>>> 8da5961c

        let mut response_topic: String<128> = String::from(prefix);
        response_topic.push_str("/log").unwrap();

        let mut settings_prefix: String<64> = String::from(prefix);
        settings_prefix.push_str("/settings").unwrap();

        Ok(Self {
            mqtt,
            settings: Settings::default(),
            settings_prefix,
            default_response_topic: response_topic,
            subscribed: false,
        })
    }

    /// Update the MQTT interface and service the network
    ///
    /// # Returns
    /// True if the settings changed. False otherwise.
    pub fn update(&mut self) -> Result<bool, minimq::Error<Stack::Error>> {
        // If we're no longer subscribed to the settings topic, but we are connected to the broker,
        // resubscribe.
        if !self.subscribed && self.mqtt.client.is_connected() {
            log::info!("MQTT connected, subscribing to settings");
            // Note(unwrap): We construct a string with two more characters than the prefix
            // strucutre, so we are guaranteed to have space for storage.
            let mut settings_topic: String<66> = String::from(self.settings_prefix.as_str());
            settings_topic.push_str("/#").unwrap();

            // We do not currently handle or process potential subscription failures. Instead, this
            // failure will be logged through the stabilizer logging interface.
            self.mqtt.client.subscribe(&settings_topic, &[]).unwrap();
            self.subscribed = true;
        }

        // Handle any MQTT traffic.
        let settings = &mut self.settings;
        let mqtt = &mut self.mqtt;
        let prefix = self.settings_prefix.as_str();
        let default_response_topic = self.default_response_topic.as_str();

        let mut update = false;
        match mqtt.poll(|client, topic, message, properties| {
            let path = match topic.strip_prefix(prefix) {
                // For paths, we do not want to include the leading slash.
                Some(path) => {
                    if !path.is_empty() {
                        &path[1..]
                    } else {
                        path
                    }
                }
                None => {
                    info!("Unexpected MQTT topic: {}", topic);
                    return;
                }
            };

            log::info!("Settings update: `{}`", path);

            let message: SettingsResponse = settings
                .string_set(path.split('/').peekable(), message)
                .map(|_| {
                    update = true;
                })
                .into();

            let response = MqttMessage::new(properties, default_response_topic, &message);

            client
                .publish(
                    response.topic,
                    &response.message,
                    // TODO: When Minimq supports more QoS levels, this should be increased to
                    // ensure that the client has received it at least once.
                    minimq::QoS::AtMostOnce,
                    &response.properties,
                )
                .ok();
        }) {
            // If settings updated,
            Ok(_) => Ok(update),
            Err(minimq::Error::SessionReset) => {
                log::warn!("Settings MQTT session reset");
                self.subscribed = false;
                Ok(false)
            }
            Err(other) => Err(other),
        }
    }

    /// Get the current settings from miniconf.
    pub fn settings(&self) -> &Settings {
        &self.settings
    }
}<|MERGE_RESOLUTION|>--- conflicted
+++ resolved
@@ -24,45 +24,28 @@
 use super::messages::{MqttMessage, SettingsResponse};
 use crate::Miniconf;
 use log::info;
-use minimq::embedded_time::Clock;
+use minimq::embedded_time;
 
 /// MQTT settings interface.
-<<<<<<< HEAD
-pub struct MqttClient<S, N, C>
-where
-    S: Miniconf + Default,
-    N: TcpClientStack,
-    C: Clock,
-{
-    default_response_topic: String<128>,
-    mqtt: minimq::Minimq<N, C, 256>,
-    settings: S,
-=======
-pub struct MqttClient<Settings, Stack, const MESSAGE_SIZE: usize>
+pub struct MqttClient<Settings, Stack, Clock, const MESSAGE_SIZE: usize>
 where
     Settings: Miniconf + Default,
     Stack: TcpClientStack,
+    Clock: embedded_time::Clock,
 {
     default_response_topic: String<128>,
-    mqtt: minimq::Minimq<Stack, MESSAGE_SIZE>,
+    mqtt: minimq::Minimq<Stack, Clock, MESSAGE_SIZE>,
     settings: Settings,
->>>>>>> 8da5961c
     subscribed: bool,
     settings_prefix: String<64>,
 }
 
-<<<<<<< HEAD
-impl<S, N, C> MqttClient<S, N, C>
-where
-    S: Miniconf + Default,
-    N: TcpClientStack,
-    C: Clock,
-=======
-impl<Settings, Stack, const MESSAGE_SIZE: usize> MqttClient<Settings, Stack, MESSAGE_SIZE>
+impl<Settings, Stack, Clock, const MESSAGE_SIZE: usize>
+    MqttClient<Settings, Stack, Clock, MESSAGE_SIZE>
 where
     Settings: Miniconf + Default,
     Stack: TcpClientStack,
->>>>>>> 8da5961c
+    Clock: embedded_time::Clock,
 {
     /// Construct a new MQTT settings interface.
     ///
@@ -77,14 +60,9 @@
         client_id: &str,
         prefix: &str,
         broker: IpAddr,
-<<<<<<< HEAD
-        clock: C,
-    ) -> Result<Self, minimq::Error<N::Error>> {
+        clock: Clock,
+    ) -> Result<Self, minimq::Error<Stack::Error>> {
         let mqtt = minimq::Minimq::new(broker, client_id, stack, clock)?;
-=======
-    ) -> Result<Self, minimq::Error<Stack::Error>> {
-        let mqtt = minimq::Minimq::new(broker, client_id, stack)?;
->>>>>>> 8da5961c
 
         let mut response_topic: String<128> = String::from(prefix);
         response_topic.push_str("/log").unwrap();

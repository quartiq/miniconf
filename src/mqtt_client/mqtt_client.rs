--- conflicted
+++ resolved
@@ -177,41 +177,6 @@
         })
     }
 
-<<<<<<< HEAD
-    /// Update the MQTT interface and service the network. Validate any settings changes.
-    ///
-    /// # Args
-    /// * `handler` - A closure called with updated settings that can be used to apply current
-    ///   settings or validate the configuration.
-    ///
-    /// # Returns
-    /// True if the settings changed. False otherwise.
-    pub fn handled_update<F, E>(
-        &mut self,
-        mut handler: F,
-    ) -> Result<bool, minimq::Error<Stack::Error>>
-    where
-        F: FnMut(&Settings) -> Result<(), E>,
-        E: core::fmt::Debug,
-    {
-        // If we're no longer subscribed to the settings topic, but we are connected to the broker,
-        // resubscribe.
-        if !self.subscribed && self.mqtt.client.is_connected() {
-            log::info!("MQTT connected, subscribing to settings");
-            // Note(unwrap): We construct a string with two more characters than the prefix
-            // strucutre, so we are guaranteed to have space for storage.
-            let mut settings_topic: String<66> = String::from(self.settings_prefix.as_str());
-            settings_topic.push_str("/#").unwrap();
-
-            // We do not currently handle or process potential subscription failures. Instead, this
-            // failure will be logged through the stabilizer logging interface.
-            self.mqtt.client.subscribe(&settings_topic, &[]).unwrap();
-            self.subscribed = true;
-
-            // Publish a connection status message.
-            let mut connection_topic: String<75> = String::from(self.prefix.as_str());
-            connection_topic.push_str("/alive").unwrap();
-=======
     fn handle_republish(&mut self) {
         if !self.mqtt.client.can_publish(QoS::AtMostOnce) {
             return;
@@ -233,7 +198,6 @@
 
             // Note(unwrap): This should not fail because `can_publish()` was checked before
             // attempting this publish.
->>>>>>> 04cab969
             self.mqtt
                 .client
                 .publish(
@@ -295,11 +259,19 @@
         }
     }
 
-    /// Update the MQTT interface and service the network
+    /// Update the MQTT interface and service the network. Handle any settings changes.
+    ///
+    /// # Args
+    /// * `handler` - A closure called with updated settings that can be used to apply current
+    ///   settings or validate the configuration.
     ///
     /// # Returns
     /// True if the settings changed. False otherwise.
-    pub fn update(&mut self) -> Result<bool, minimq::Error<Stack::Error>> {
+    pub fn handled_update<F, E>(&mut self, handler: F) -> Result<bool, minimq::Error<Stack::Error>>
+    where
+        F: FnMut(&Settings) -> Result<(), E>,
+        E: core::fmt::Debug,
+    {
         if !self.mqtt.client.is_connected() {
             // Note(unwrap): It's always safe to reset.
             self.state.process_event(sm::Events::Reset).unwrap();
@@ -327,10 +299,17 @@
         }
 
         // All states must handle MQTT traffic.
-        self.handle_mqtt_traffic()
-    }
-
-    fn handle_mqtt_traffic(&mut self) -> Result<bool, minimq::Error<Stack::Error>> {
+        self.handle_mqtt_traffic(handler)
+    }
+
+    fn handle_mqtt_traffic<F, E>(
+        &mut self,
+        mut handler: F,
+    ) -> Result<bool, minimq::Error<Stack::Error>>
+    where
+        F: FnMut(&Settings) -> Result<(), E>,
+        E: core::fmt::Debug,
+    {
         let settings = &mut self.settings;
         let mqtt = &mut self.mqtt;
         let prefix = self.settings_prefix.as_str();
@@ -357,17 +336,27 @@
                 }
             };
 
-            log::info!("Settings update: `{}`", path);
-
+            let mut buffer = [0; MESSAGE_SIZE];
             let message: SettingsResponse =
-                match settings.string_set(path.split('/').peekable(), message) {
-                    Ok(_) => {
-                        updated = true;
-                        handler(settings).into()
-                        // TODO: If the handler rejects the configuration, we need to restore
-                        // the original settings.
+                match settings.string_get(path.split('/').peekable(), &mut buffer) {
+                    Ok(len) => {
+                        match settings.string_set(path.split('/').peekable(), message) {
+                            Ok(_) => {
+                                updated = true;
+                                let result = handler(settings);
+                                if result.is_err() {
+                                    // Note(unwrap): We just serialized this value, so it should
+                                    // always be valid.
+                                    settings
+                                        .string_set(path.split('/').peekable(), &buffer[..len])
+                                        .unwrap();
+                                }
+                                result.into()
+                            }
+                            other => other.into(),
+                        }
                     }
-                    other => other.into(),
+                    error => error.into(),
                 };
 
             let response = MqttMessage::new(properties, default_response_topic, &message);
@@ -391,13 +380,8 @@
             Ok(_) => Ok(updated),
             Err(minimq::Error::SessionReset) => {
                 log::warn!("Settings MQTT session reset");
-<<<<<<< HEAD
-                self.subscribed = false;
-                Ok(updated)
-=======
                 self.state.process_event(sm::Events::Reset).unwrap();
                 Ok(false)
->>>>>>> 04cab969
             }
             Err(other) => Err(other),
         }

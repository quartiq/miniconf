--- conflicted
+++ resolved
@@ -367,16 +367,10 @@
 
     fn next_path<const TS: usize>(
         &self,
-<<<<<<< HEAD
         state: &mut [usize],
         path: &mut heapless::String<TS>,
     ) -> bool;
 
     /// Get metadata about the structure.
     fn metadata(&self) -> MiniconfMetadata;
-=======
-        index: &mut [usize],
-        topic: &mut heapless::String<TS>,
-    ) -> core::option::Option<()>;
->>>>>>> aeb94d63
 }
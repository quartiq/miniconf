use super::{Error, Inner, IterError, Metadata, Miniconf, Outer};
use core::fmt::Write;

/// An array that exposes each element through their [`Miniconf`] implementation.
///
/// # Design
///
/// Miniconf supports homogeneous arrays of items contained in structures using two forms. For the
/// [`miniconf::Array`](Array), each item of the array is accessed as a [`Miniconf`] tree.
///
/// For standard arrays of [`[T; N]`](array) form, by default the entire array is accessed as one atomic
/// value. By adding the `#[miniconf(defer)]` attribute, each index of the array is is instead accessed as
/// one atomic value (i.e. a single Miniconf item).
///
/// The type you should use depends on what data is contained in your array. If your array contains
/// `Miniconf` items, you can (and often want to) use [`Array`] and the `#[miniconf(defer)]` attribute.
/// However, if each element in your list is individually configurable as a single value (e.g. a list
/// of `u32`), then you must use a standard [`[T; N]`](array) array but you may optionally
/// `#[miniconf(defer)]` access to individual indices.
///
/// # Construction
///
/// An `Array` can be constructed using [`From<[T; N]>`](From)/[`Into<miniconf::Array>`]
/// and the contained value can be accessed through [`Deref`]/[`DerefMut`].

pub type Array<T, const N: usize> = [T; N];

/// Returns the number of digits required to format an integer less than `x`.
const fn digits(x: usize) -> usize {
    let mut n = 10;
    let mut num_digits = 1;

    while x > n {
        n *= 10;
        num_digits += 1;
    }
    num_digits
}

<<<<<<< HEAD
impl<T: Miniconf<Outer>, const N: usize> Miniconf<Inner> for Array<T, N> {
    fn set_path<'a, 'b: 'a, P, D>(&mut self, path_parts: &mut P, de: D) -> Result<(), Error>
=======
impl<T: Miniconf, const N: usize> Miniconf for Array<T, N> {
    fn set_path<'a, 'b: 'a, P, D>(
        &mut self,
        path_parts: &mut P,
        de: D,
    ) -> Result<(), Error<D::Error>>
>>>>>>> 27ed1273
    where
        P: Iterator<Item = &'a str>,
        D: serde::Deserializer<'b>,
    {
<<<<<<< HEAD
        let i = self.index(path_parts.next())?;

        self.get_mut(i)
=======
        let next = path_parts.next().ok_or(Error::PathTooShort)?;
        let index: usize = next.parse().map_err(|_| Error::BadIndex)?;

        self.0
            .get_mut(index)
>>>>>>> 27ed1273
            .ok_or(Error::BadIndex)?
            .set_path(path_parts, de)
    }

    fn get_path<'a, P, S>(&self, path_parts: &mut P, ser: S) -> Result<S::Ok, Error<S::Error>>
    where
        P: Iterator<Item = &'a str>,
        S: serde::Serializer,
    {
<<<<<<< HEAD
        let i = self.index(path_parts.next())?;

        self.get(i)
=======
        let next = path_parts.next().ok_or(Error::PathTooShort)?;
        let index: usize = next.parse().map_err(|_| Error::BadIndex)?;

        self.0
            .get(index)
>>>>>>> 27ed1273
            .ok_or(Error::BadIndex)?
            .get_path(path_parts, ser)
    }

    fn metadata(separator_length: usize) -> Metadata {
        let mut meta = T::metadata(separator_length);

        // We add separator and index
        meta.max_length += separator_length + digits(N);
        meta.max_depth += 1;
        meta.count *= N;

        meta
    }

    fn next_path(
        state: &[usize],
        depth: usize,
        mut topic: impl Write,
        separator: char,
    ) -> Result<usize, IterError> {
        match state.get(depth) {
            Some(&i) if i < N => {
                topic
                    .write_char(separator)
                    .and_then(|_| topic.write_str(itoa::Buffer::new().format(i)))
                    .map_err(|_| IterError::Length)?;
                T::next_path(state, depth + 1, topic, separator)
            }
            Some(_) => Err(IterError::Next(depth)),
            None => Err(IterError::Depth),
        }
    }
}

<<<<<<< HEAD
trait IndexLookup {
    fn index(&self, next: Option<&str>) -> Result<usize, Error>;
}

impl<T, const N: usize> IndexLookup for [T; N] {
    fn index(&self, next: Option<&str>) -> Result<usize, Error> {
        let next = next.ok_or(Error::PathTooShort)?;

        // Parse what should be the index value
        next.parse().map_err(|_| Error::BadIndex)
    }
}

impl<T: crate::Serialize + crate::DeserializeOwned, const N: usize> Miniconf<Outer> for [T; N] {
    fn set_path<'a, 'b: 'a, P, D>(&mut self, path_parts: &mut P, de: D) -> Result<(), Error>
=======
impl<T: crate::Serialize + crate::DeserializeOwned, const N: usize> Miniconf for [T; N] {
    fn set_path<'a, 'b: 'a, P, D>(
        &mut self,
        path_parts: &mut P,
        de: D,
    ) -> Result<(), Error<D::Error>>
>>>>>>> 27ed1273
    where
        P: Iterator<Item = &'a str>,
        D: serde::Deserializer<'b>,
    {
        let next = path_parts.next().ok_or(Error::PathTooShort)?;
        let index: usize = next.parse().map_err(|_| Error::BadIndex)?;

        if path_parts.next().is_some() {
            return Err(Error::PathTooLong);
        }

        let item = <[T]>::get_mut(self, index).ok_or(Error::BadIndex)?;
        *item = serde::Deserialize::deserialize(de)?;
        Ok(())
    }

    fn get_path<'a, P, S>(&self, path_parts: &mut P, ser: S) -> Result<S::Ok, Error<S::Error>>
    where
        P: Iterator<Item = &'a str>,
        S: serde::Serializer,
    {
        let next = path_parts.next().ok_or(Error::PathTooShort)?;
        let index: usize = next.parse().map_err(|_| Error::BadIndex)?;

        if path_parts.next().is_some() {
            return Err(Error::PathTooLong);
        }

        let item = <[T]>::get(self, index).ok_or(Error::BadIndex)?;
        Ok(serde::Serialize::serialize(item, ser)?)
    }

    fn metadata(separator_length: usize) -> Metadata {
        Metadata {
            // We add separator and index
            max_length: separator_length + digits(N),
            max_depth: 1,
            count: N,
        }
    }

    fn next_path(
        state: &[usize],
        depth: usize,
        mut path: impl Write,
        separator: char,
    ) -> Result<usize, IterError> {
        match state.get(depth) {
            Some(&i) if i < N => {
                path.write_char(separator)
                    .and_then(|_| path.write_str(itoa::Buffer::new().format(i)))
                    .map_err(|_| IterError::Length)?;
                Ok(depth)
            }
            Some(_) => Err(IterError::Next(depth)),
            None => Err(IterError::Depth),
        }
    }
}<|MERGE_RESOLUTION|>--- conflicted
+++ resolved
@@ -37,32 +37,20 @@
     num_digits
 }
 
-<<<<<<< HEAD
-impl<T: Miniconf<Outer>, const N: usize> Miniconf<Inner> for Array<T, N> {
-    fn set_path<'a, 'b: 'a, P, D>(&mut self, path_parts: &mut P, de: D) -> Result<(), Error>
-=======
-impl<T: Miniconf, const N: usize> Miniconf for Array<T, N> {
+impl<T: Miniconf<Outer>, const N: usize> Miniconf<Inner> for [T; N] {
     fn set_path<'a, 'b: 'a, P, D>(
         &mut self,
         path_parts: &mut P,
         de: D,
     ) -> Result<(), Error<D::Error>>
->>>>>>> 27ed1273
     where
         P: Iterator<Item = &'a str>,
         D: serde::Deserializer<'b>,
     {
-<<<<<<< HEAD
-        let i = self.index(path_parts.next())?;
-
-        self.get_mut(i)
-=======
         let next = path_parts.next().ok_or(Error::PathTooShort)?;
         let index: usize = next.parse().map_err(|_| Error::BadIndex)?;
 
-        self.0
-            .get_mut(index)
->>>>>>> 27ed1273
+        self.get_mut(index)
             .ok_or(Error::BadIndex)?
             .set_path(path_parts, de)
     }
@@ -72,17 +60,10 @@
         P: Iterator<Item = &'a str>,
         S: serde::Serializer,
     {
-<<<<<<< HEAD
-        let i = self.index(path_parts.next())?;
-
-        self.get(i)
-=======
         let next = path_parts.next().ok_or(Error::PathTooShort)?;
         let index: usize = next.parse().map_err(|_| Error::BadIndex)?;
 
-        self.0
-            .get(index)
->>>>>>> 27ed1273
+        self.get(index)
             .ok_or(Error::BadIndex)?
             .get_path(path_parts, ser)
     }
@@ -118,30 +99,12 @@
     }
 }
 
-<<<<<<< HEAD
-trait IndexLookup {
-    fn index(&self, next: Option<&str>) -> Result<usize, Error>;
-}
-
-impl<T, const N: usize> IndexLookup for [T; N] {
-    fn index(&self, next: Option<&str>) -> Result<usize, Error> {
-        let next = next.ok_or(Error::PathTooShort)?;
-
-        // Parse what should be the index value
-        next.parse().map_err(|_| Error::BadIndex)
-    }
-}
-
 impl<T: crate::Serialize + crate::DeserializeOwned, const N: usize> Miniconf<Outer> for [T; N] {
-    fn set_path<'a, 'b: 'a, P, D>(&mut self, path_parts: &mut P, de: D) -> Result<(), Error>
-=======
-impl<T: crate::Serialize + crate::DeserializeOwned, const N: usize> Miniconf for [T; N] {
     fn set_path<'a, 'b: 'a, P, D>(
         &mut self,
         path_parts: &mut P,
         de: D,
     ) -> Result<(), Error<D::Error>>
->>>>>>> 27ed1273
     where
         P: Iterator<Item = &'a str>,
         D: serde::Deserializer<'b>,

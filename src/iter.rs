<<<<<<< HEAD
use super::{IterError, Metadata, Miniconf, SerDe, Spec, Style};
use core::marker::PhantomData;
use heapless::String;

/// An iterator over the paths in a Miniconf namespace.
#[derive(Clone, Copy, Debug, PartialEq, Eq)]
pub struct MiniconfIter<M: ?Sized, const L: usize, const TS: usize, S, Y> {
    /// Zero-size marker field to allow being generic over M and gaining access to M.
    marker: (PhantomData<M>, PhantomData<S>, PhantomData<Y>),
=======
use super::{IterError, Metadata, SerDe};
use core::{fmt::Write, marker::PhantomData};

/// An iterator over the paths in a Miniconf namespace.
#[derive(Clone, Copy, Debug, PartialEq, Eq)]
pub struct MiniconfIter<M, S, const L: usize, P> {
    /// Zero-size marker field to allow being generic over M and gaining access to M.
    marker: PhantomData<(M, S, P)>,
>>>>>>> 27ed1273

    /// The iteration state.
    ///
    /// It contains the current field/element index at each path hierarchy level
    /// and needs to be at least as large as the maximum path depth.
    state: [usize; L],

    /// The remaining length of the iterator.
    ///
    /// It is used to provide an exact and trusted [Iterator::size_hint].
    /// C.f. [core::iter::TrustedLen].
    ///
    /// It may be None to indicate unknown length.
    count: Option<usize>,
}

<<<<<<< HEAD
impl<M: ?Sized, const L: usize, const TS: usize, S, Y> Default for MiniconfIter<M, L, TS, S, Y> {
    fn default() -> Self {
        Self {
            count: None,
            marker: (PhantomData, PhantomData, PhantomData),
=======
impl<M, S, const L: usize, P> Default for MiniconfIter<M, S, L, P> {
    fn default() -> Self {
        Self {
            count: None,
            marker: PhantomData,
>>>>>>> 27ed1273
            state: [0; L],
        }
    }
}

<<<<<<< HEAD
impl<M: ?Sized + Miniconf<Y>, const L: usize, const TS: usize, S, Y: Style>
    MiniconfIter<M, L, TS, S, Y>
{
=======
impl<M: SerDe<S>, S, const L: usize, P> MiniconfIter<M, S, L, P> {
>>>>>>> 27ed1273
    pub fn metadata() -> Result<Metadata, IterError> {
        let meta = M::metadata(M::SEPARATOR.len_utf8());
        if L < meta.max_depth {
            return Err(IterError::Depth);
        }
        Ok(meta)
    }

    pub fn new() -> Result<Self, IterError> {
        let meta = Self::metadata()?;
        Ok(Self {
            count: Some(meta.count),
            ..Default::default()
        })
    }
}

<<<<<<< HEAD
impl<M: Miniconf<Y> + SerDe<S, Y> + ?Sized, const L: usize, const TS: usize, S: Spec, Y: Style>
    Iterator for MiniconfIter<M, L, TS, S, Y>
{
    type Item = String<TS>;
=======
impl<M: SerDe<S>, S, const L: usize, P: Write + Default> Iterator for MiniconfIter<M, S, L, P> {
    type Item = P;
>>>>>>> 27ed1273

    fn next(&mut self) -> Option<Self::Item> {
        let mut path = Self::Item::default();

        loop {
            match M::next_path(&self.state, 0, &mut path, M::SEPARATOR) {
                Ok(depth) => {
                    self.count = self.count.map(|c| c - 1);
                    self.state[depth] += 1;
                    return Some(path);
                }
                Err(IterError::Next(0)) => {
                    debug_assert_eq!(self.count.unwrap_or_default(), 0);
                    return None;
                }
                Err(IterError::Next(depth)) => {
                    path = Self::Item::default();
                    self.state[depth] = 0;
                    self.state[depth - 1] += 1;
                }
                e => {
                    e.unwrap();
                }
            }
        }
    }

    fn size_hint(&self) -> (usize, Option<usize>) {
        (self.count.unwrap_or_default(), self.count)
    }
}<|MERGE_RESOLUTION|>--- conflicted
+++ resolved
@@ -1,23 +1,11 @@
-<<<<<<< HEAD
-use super::{IterError, Metadata, Miniconf, SerDe, Spec, Style};
-use core::marker::PhantomData;
-use heapless::String;
-
-/// An iterator over the paths in a Miniconf namespace.
-#[derive(Clone, Copy, Debug, PartialEq, Eq)]
-pub struct MiniconfIter<M: ?Sized, const L: usize, const TS: usize, S, Y> {
-    /// Zero-size marker field to allow being generic over M and gaining access to M.
-    marker: (PhantomData<M>, PhantomData<S>, PhantomData<Y>),
-=======
 use super::{IterError, Metadata, SerDe};
 use core::{fmt::Write, marker::PhantomData};
 
 /// An iterator over the paths in a Miniconf namespace.
 #[derive(Clone, Copy, Debug, PartialEq, Eq)]
-pub struct MiniconfIter<M, S, const L: usize, P> {
+pub struct MiniconfIter<M, S, const L: usize, P, Y> {
     /// Zero-size marker field to allow being generic over M and gaining access to M.
-    marker: PhantomData<(M, S, P)>,
->>>>>>> 27ed1273
+    marker: PhantomData<(M, S, P, Y)>,
 
     /// The iteration state.
     ///
@@ -34,31 +22,17 @@
     count: Option<usize>,
 }
 
-<<<<<<< HEAD
-impl<M: ?Sized, const L: usize, const TS: usize, S, Y> Default for MiniconfIter<M, L, TS, S, Y> {
-    fn default() -> Self {
-        Self {
-            count: None,
-            marker: (PhantomData, PhantomData, PhantomData),
-=======
-impl<M, S, const L: usize, P> Default for MiniconfIter<M, S, L, P> {
+impl<M, S, const L: usize, P, Y> Default for MiniconfIter<M, S, L, P, Y> {
     fn default() -> Self {
         Self {
             count: None,
             marker: PhantomData,
->>>>>>> 27ed1273
             state: [0; L],
         }
     }
 }
 
-<<<<<<< HEAD
-impl<M: ?Sized + Miniconf<Y>, const L: usize, const TS: usize, S, Y: Style>
-    MiniconfIter<M, L, TS, S, Y>
-{
-=======
-impl<M: SerDe<S>, S, const L: usize, P> MiniconfIter<M, S, L, P> {
->>>>>>> 27ed1273
+impl<M: Miniconf<Y> + SerDe<S>, S, const L: usize, P, Y> MiniconfIter<M, S, L, P, Y> {
     pub fn metadata() -> Result<Metadata, IterError> {
         let meta = M::metadata(M::SEPARATOR.len_utf8());
         if L < meta.max_depth {
@@ -76,15 +50,10 @@
     }
 }
 
-<<<<<<< HEAD
-impl<M: Miniconf<Y> + SerDe<S, Y> + ?Sized, const L: usize, const TS: usize, S: Spec, Y: Style>
-    Iterator for MiniconfIter<M, L, TS, S, Y>
+impl<M: Miniconf<Y> + SerDe<S, Y>, S, const L: usize, P: Write + Default, Y> Iterator
+    for MiniconfIter<M, S, L, P, Y>
 {
-    type Item = String<TS>;
-=======
-impl<M: SerDe<S>, S, const L: usize, P: Write + Default> Iterator for MiniconfIter<M, S, L, P> {
     type Item = P;
->>>>>>> 27ed1273
 
     fn next(&mut self) -> Option<Self::Item> {
         let mut path = Self::Item::default();

use miniconf::{Miniconf, MqttClient};
use minimq::{Minimq, QoS};
use std::time::Duration;
use std_embedded_nal::Stack;
use std_embedded_time::StandardClock;

#[derive(Default, Miniconf, Debug)]
struct NestedSettings {
    frame_rate: u32,
}

#[derive(Default, Miniconf, Debug)]
struct Settings {
    inner: NestedSettings,
    amplitude: [f32; 2],
    exit: bool,
}

async fn mqtt_client() {
    // Construct a Minimq client to the broker for publishing requests.
    let mut mqtt: Minimq<_, _, 256> = Minimq::new(
        "127.0.0.1".parse().unwrap(),
        "tester",
        Stack::default(),
        StandardClock::default(),
    )
    .unwrap();

    // Wait for the broker connection
    while !mqtt.client.is_connected().unwrap() {
        mqtt.poll(|_client, _topic, _message, _properties| {})
            .unwrap();
        tokio::time::sleep(Duration::from_millis(100)).await;
    }

    // Wait momentarily for the other client to connect.
    tokio::time::sleep(Duration::from_secs(1)).await;

    // Configure settings.
    mqtt.client
        .publish(
            "sample/prefix/settings/amplitude/0",
            b"32.4",
            QoS::AtMostOnce,
            &[],
        )
        .unwrap();
    tokio::time::sleep(Duration::from_millis(100)).await;

    mqtt.client
        .publish(
            "sample/prefix/settings/inner/frame_rate",
            b"10",
            QoS::AtMostOnce,
            &[],
        )
        .unwrap();
    tokio::time::sleep(Duration::from_millis(100)).await;

    mqtt.client
        .publish("sample/prefix/settings/exit", b"true", QoS::AtMostOnce, &[])
        .unwrap();
}

#[tokio::main]
async fn main() {
    // Spawn a task to send MQTT messages.
    tokio::task::spawn(async move { mqtt_client().await });

<<<<<<< HEAD
    let mut client: MqttClient<Settings, Stack, StandardClock> = MqttClient::new(
=======
    let mut client: MqttClient<Settings, Stack, 256> = MqttClient::new(
>>>>>>> 8da5961c
        Stack::default(),
        "",
        "sample/prefix",
        "127.0.0.1".parse().unwrap(),
        StandardClock::default(),
    )
    .unwrap();

    loop {
        if client.update().unwrap() {
            println!("Settings updated: {:?}", client.settings());
        }

        if client.settings().exit {
            break;
        }

        tokio::time::sleep(Duration::from_millis(10)).await;
    }
}<|MERGE_RESOLUTION|>--- conflicted
+++ resolved
@@ -27,7 +27,7 @@
     .unwrap();
 
     // Wait for the broker connection
-    while !mqtt.client.is_connected().unwrap() {
+    while !mqtt.client.is_connected() {
         mqtt.poll(|_client, _topic, _message, _properties| {})
             .unwrap();
         tokio::time::sleep(Duration::from_millis(100)).await;
@@ -67,11 +67,7 @@
     // Spawn a task to send MQTT messages.
     tokio::task::spawn(async move { mqtt_client().await });
 
-<<<<<<< HEAD
-    let mut client: MqttClient<Settings, Stack, StandardClock> = MqttClient::new(
-=======
-    let mut client: MqttClient<Settings, Stack, 256> = MqttClient::new(
->>>>>>> 8da5961c
+    let mut client: MqttClient<Settings, Stack, StandardClock, 256> = MqttClient::new(
         Stack::default(),
         "",
         "sample/prefix",

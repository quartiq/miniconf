--- conflicted
+++ resolved
@@ -56,11 +56,7 @@
     });
 
     let expanded = quote! {
-<<<<<<< HEAD
         impl miniconf::StringSet for #name {
-=======
-        impl StringSet for #name {
->>>>>>> 986305d6
             fn string_set(&mut self, mut topic_parts:
             core::iter::Peekable<core::str::Split<char>>, value: &[u8]) ->
             Result<(), miniconf::Error> {
